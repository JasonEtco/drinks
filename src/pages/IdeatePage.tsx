--- conflicted
+++ resolved
@@ -1,20 +1,18 @@
 import { useRef, useEffect } from "react";
 import { Button } from "@/components/ui/button";
-import { Input } from "@/components/ui/input";
-import { Card, CardContent } from "@/components/ui/card";
 import {
   PaperPlaneRightIcon,
   SparkleIcon,
   TrashIcon,
 } from "@phosphor-icons/react";
-import Header from "@/components/Header";
 import { useChat } from "@ai-sdk/react";
 import { ChatMessage } from "@/components/ChatMessage";
-<<<<<<< HEAD
 import { useRecipes } from "@/contexts/RecipeContext";
-=======
-import { saveChatHistory, loadChatHistory, clearChatHistory } from "@/lib/storage";
->>>>>>> 30cba9c1
+import {
+  saveChatHistory,
+  loadChatHistory,
+  clearChatHistory,
+} from "@/lib/storage";
 
 export default function IdeatePage() {
   const messagesEndRef = useRef<HTMLDivElement>(null);
@@ -58,20 +56,32 @@
     // Check the latest message for tool call results
     if (messages.length > 0) {
       const latestMessage = messages[messages.length - 1];
-      
+
       // Only process assistant messages that have parts with tool invocations
-      if (latestMessage.role === 'assistant' && latestMessage.parts) {
+      if (latestMessage.role === "assistant" && latestMessage.parts) {
         for (const part of latestMessage.parts) {
-          if (part.toolInvocation && part.toolInvocation.result) {
+          if (
+            part.type === "tool-invocation" &&
+            part.toolInvocation &&
+            part.toolInvocation.result
+          ) {
             const result = part.toolInvocation.result;
-            
+
             // Check if this was a successful recipe creation
-            if (part.toolInvocation.toolName === 'create_recipe' && result.success && result.recipe) {
+            if (
+              part.toolInvocation.toolName === "create_recipe" &&
+              result.success &&
+              result.recipe
+            ) {
               addGeneratedRecipe(result.recipe);
             }
-            
+
             // Check if this was a successful recipe edit (also add to context as it may be a new version)
-            if (part.toolInvocation.toolName === 'edit_recipe' && result.success && result.recipe) {
+            if (
+              part.toolInvocation.toolName === "edit_recipe" &&
+              result.success &&
+              result.recipe
+            ) {
               addGeneratedRecipe(result.recipe);
             }
           }
@@ -100,7 +110,12 @@
   const handleKeyDown = (e: React.KeyboardEvent<HTMLTextAreaElement>) => {
     if (e.key === "Enter" && !e.shiftKey) {
       e.preventDefault();
-      if (input.trim() && input.length <= 1000 && status !== "streaming" && status !== "submitted") {
+      if (
+        input.trim() &&
+        input.length <= 1000 &&
+        status !== "streaming" &&
+        status !== "submitted"
+      ) {
         handleSubmit(e as any);
       }
     }
