import React, { useState, useCallback, useMemo } from "react";
import { useNavigate } from "react-router-dom";
import { useRecipes } from "../contexts/RecipeContext";
import RecipeList from "../components/RecipeList";
import BatchCalculator from "../components/BatchCalculator";
import ClarificationCalculator from "../components/ClarificationCalculator";
import { Button } from "@/components/ui/button";
import { Toggle } from "@/components/ui/toggle";
import { Plus, DeviceMobile } from "@phosphor-icons/react";
import { toast } from "sonner";
import { useIsMobile } from "@/hooks/use-mobile";
import { useWakeLock } from "@/hooks/use-wake-lock";

const HomePage = React.memo(() => {
  const navigate = useNavigate();
  const isMobile = useIsMobile();
  const wakeLock = useWakeLock();
  const {
    recipes,
    removeRecipe,
    getRecipe,
    isLoading,
  } = useRecipes();

  const [batchRecipeId, setBatchRecipeId] = useState<string | null>(null);
  const [clarifyRecipeId, setClarifyRecipeId] = useState<string | null>(null);

  // Memoize recipe lookups
  const batchRecipe = useMemo(() => 
    batchRecipeId ? getRecipe(batchRecipeId) : undefined,
    [batchRecipeId, getRecipe]
  );
  
  const clarifyRecipe = useMemo(() =>
    clarifyRecipeId ? getRecipe(clarifyRecipeId) : undefined,
    [clarifyRecipeId, getRecipe]
  );

  // Memoize event handlers
  const handleCreateRecipe = useCallback(() => {
    navigate("/recipes/new");
  }, [navigate]);

<<<<<<< HEAD
  const handleEditRecipe = useCallback((recipeId: string) => {
=======
  const handleWakeLockToggle = async (pressed: boolean) => {
    try {
      if (pressed) {
        await wakeLock.request();
        toast.success("Screen will stay awake");
      } else {
        await wakeLock.release();
        toast.success("Screen can now sleep normally");
      }
    } catch (error) {
      toast.error("Failed to toggle screen wake lock");
      console.error("Wake lock toggle error:", error);
    }
  };

  const handleEditRecipe = (recipeId: string) => {
>>>>>>> 6fba6c31
    navigate(`/recipes/${recipeId}/edit`);
  }, [navigate]);

  const handleBatchCalculate = useCallback((recipeId: string) => {
    setBatchRecipeId(recipeId);
  }, []);

  const handleClarify = useCallback((recipeId: string) => {
    setClarifyRecipeId(recipeId);
  }, []);

  const handleDeleteRecipe = useCallback((recipeId: string) => {
    removeRecipe(recipeId);
    toast.success("Recipe successfully deleted.");
  }, [removeRecipe]);

  const handleCloseBatch = useCallback(() => setBatchRecipeId(null), []);
  const handleCloseClarify = useCallback(() => setClarifyRecipeId(null), []);

  if (isLoading) {
    return (
      <div className="flex justify-center items-center min-h-[300px]">
        <div className="text-center">
          <p>Loading recipes...</p>
        </div>
      </div>
    );
  }

  return (
    <>
      <header className="mb-8">
        <div className="mb-6 flex items-center justify-between">
          <h1 className="text-3xl md:text-4xl font-bold">Drinks</h1>
          
          {/* Mobile sleep prevention toggle - only show on mobile devices */}
          {isMobile && wakeLock.isSupported && (
            <div className="flex items-center gap-2">
              <Toggle
                pressed={wakeLock.isActive}
                onPressedChange={handleWakeLockToggle}
                variant="outline"
                size="sm"
                aria-label="Keep screen awake"
                className="text-xs"
              >
                <DeviceMobile className="h-3 w-3 mr-1" />
                {wakeLock.isActive ? "Awake" : "Sleep"}
              </Toggle>
            </div>
          )}
        </div>

        <p className="text-muted-foreground">
          Create, store, and scale your favorite cocktail recipes
        </p>
      </header>
      <div className="space-y-6">
        <div className="flex justify-between items-center">
          <h2 className="text-2xl font-semibold">Recipes</h2>

          <Button
            onClick={handleCreateRecipe}
            className="inline-flex items-center justify-center whitespace-nowrap rounded-md text-sm font-medium transition-all disabled:pointer-events-none disabled:opacity-50 [&_svg]:pointer-events-none [&_svg:not([class*='size-'])]:size-4 shrink-0 [&_svg]:shrink-0 outline-none focus-visible:border-ring focus-visible:ring-ring/50 focus-visible:ring-[3px] aria-invalid:ring-destructive/20 dark:aria-invalid:ring-destructive/40 aria-invalid:border-destructive bg-primary text-primary-foreground shadow-xs hover:bg-primary/80 h-9 px-4 py-2 has-[>svg]:px-3"
          >
            <Plus className="mr-1 h-4 w-4" />
            New Recipe
          </Button>
        </div>

        <div className="space-y-4 mt-4">
          <RecipeList
            recipes={recipes}
            onEditRecipe={handleEditRecipe}
            onDeleteRecipe={handleDeleteRecipe}
            onBatchCalculate={handleBatchCalculate}
            onClarify={handleClarify}
          />
        </div>
      </div>
      {batchRecipe && (
        <BatchCalculator
          recipe={batchRecipe}
          open={!!batchRecipeId}
          onClose={handleCloseBatch}
        />
      )}
      {clarifyRecipe && (
        <ClarificationCalculator
          recipe={clarifyRecipe}
          open={!!clarifyRecipeId}
          onClose={handleCloseClarify}
        />
      )}
    </>
  );
});

export default HomePage;<|MERGE_RESOLUTION|>--- conflicted
+++ resolved
@@ -41,10 +41,7 @@
     navigate("/recipes/new");
   }, [navigate]);
 
-<<<<<<< HEAD
-  const handleEditRecipe = useCallback((recipeId: string) => {
-=======
-  const handleWakeLockToggle = async (pressed: boolean) => {
+  const handleWakeLockToggle = useCallback(async (pressed: boolean) => {
     try {
       if (pressed) {
         await wakeLock.request();
@@ -57,10 +54,9 @@
       toast.error("Failed to toggle screen wake lock");
       console.error("Wake lock toggle error:", error);
     }
-  };
-
-  const handleEditRecipe = (recipeId: string) => {
->>>>>>> 6fba6c31
+  }, [wakeLock]);
+  
+  const handleEditRecipe = useCallback((recipeId: string) => {
     navigate(`/recipes/${recipeId}/edit`);
   }, [navigate]);
 
