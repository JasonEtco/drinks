--- conflicted
+++ resolved
@@ -2,10 +2,8 @@
 import { database } from "../lib/database.js";
 import { streamText, ChatRequest, generateText } from "ai"
 import { createOpenAI } from "@ai-sdk/openai"
-<<<<<<< HEAD
+import { z } from "zod";
 import { mcpTools } from "../lib/mcp-tools.js";
-=======
-import { z } from "zod";
 
 // Schema for generate description request
 const GenerateDescriptionSchema = z.object({
@@ -17,7 +15,6 @@
   name: z.string().optional(),
   category: z.string().optional()
 });
->>>>>>> 55d3947d
 
 export function chatRouter(): Router {
   const router = Router();
